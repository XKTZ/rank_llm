--- conflicted
+++ resolved
@@ -1,241 +1,199 @@
-import copy
-from typing import Any, Dict, List, Union
-
-from rank_llm.data import Query, Request
-from rank_llm.evaluation.trec_eval import EvalFunction
-<<<<<<< HEAD
-from rank_llm.rerank import IdentityReranker, RankLLM, Reranker
-from rank_llm.rerank.reranker import extract_kwargs
-from rank_llm.retrieve import (
-    TOPICS,
-    RetrievalMethod,
-    RetrievalMode,
-    Retriever,
-    ServiceRetriever,
-)
-=======
-from rank_llm.rerank.api_keys import get_azure_openai_args, get_openai_api_key
-from rank_llm.rerank.identity_reranker import IdentityReranker
-from rank_llm.rerank.rank_fid import RankFiDScore, RankFiDDistill
-from rank_llm.rerank.rank_gpt import SafeOpenai
-from rank_llm.rerank.rank_listwise_os_llm import RankListwiseOSLLM
-from rank_llm.rerank.rankllm import PromptMode, RankLLM
-from rank_llm.rerank.reranker import Reranker
-from rank_llm.retrieve.pyserini_retriever import RetrievalMethod
-from rank_llm.retrieve.retriever import RetrievalMode, Retriever
-from rank_llm.retrieve.service_retriever import ServiceRetriever
-from rank_llm.retrieve.topics_dict import TOPICS
->>>>>>> 70bb0c71
-
-
-def retrieve_and_rerank(
-    model_path: str,
-    dataset: Union[str, List[str], List[Dict[str, Any]]],
-    retrieval_mode: RetrievalMode = RetrievalMode.DATASET,
-    retrieval_method: RetrievalMethod = RetrievalMethod.BM25,
-    top_k_retrieve: int = 50,
-    top_k_rerank: int = 10,
-    shuffle_candidates: bool = False,
-    print_prompts_responses: bool = False,
-    query: str = "",
-    qid: int = 1,
-    num_passes: int = 1,
-<<<<<<< HEAD
-=======
-    window_size: int = 20,
-    step_size: int = 10,
-    system_message: str = None,
-    index_path: str = None,
-    topics_path: str = None,
-    index_type: str = None,
-    vllm_batched: bool = False,
-    batch_size: int = -1,
->>>>>>> 70bb0c71
-    interactive: bool = False,
-    default_agent: RankLLM = None,
-    **kwargs: Any,
-):
-    """Retrieve candidates using Anserini API and rerank them
-
-    Returns:
-        - List of top_k_rerank candidates
-    """
-
-    # Get reranking agent
-    reranker = Reranker(
-        Reranker.create_agent(model_path.lower(), default_agent, interactive, **kwargs)
-    )
-
-    # Retrieve initial candidates
-    print(f"Retrieving top {top_k_retrieve} passages...")
-    requests = retrieve(
-        top_k_retrieve,
-        interactive,
-        retrieval_mode,
-        retrieval_method,
-        query,
-        qid,
-        dataset=dataset,
-        **kwargs,
-    )
-    print(f"Retrieval complete!")
-
-    # Reranking stage
-    print(f"Reranking and returning {top_k_rerank} passages with {model_path}...")
-    if reranker.get_agent() is None:
-        # No reranker. IdentityReranker leaves retrieve candidate results as is or randomizes the order.
-        shuffle_candidates = True if model_path == "rank_random" else False
-        rerank_results = IdentityReranker().rerank_batch(
-            requests,
-            rank_end=top_k_retrieve,
-            shuffle_candidates=(shuffle_candidates),
-        )
-    elif "lit5-distill" in model_path.lower():
-        agent = RankFiDDistill(
-            model=model_path,
-            context_size=context_size,
-            prompt_mode=prompt_mode,
-            window_size=window_size,
-            device=device,
-            batch_size=batch_size
-        )
-    elif "lit5-score" in model_path.lower():
-        agent = RankFiDScore(
-            model=model_path,
-            context_size=context_size,
-            prompt_mode=prompt_mode,
-            window_size=window_size,
-            device=device,
-        )
-    else:
-        # Reranker is of type RankLLM
-        for pass_ct in range(num_passes):
-            print(f"Pass {pass_ct + 1} of {num_passes}:")
-
-            rerank_results = reranker.rerank_batch(
-                requests,
-                rank_end=top_k_retrieve,
-                rank_start=0,
-                shuffle_candidates=shuffle_candidates,
-                logging=print_prompts_responses,
-                top_k_retrieve=top_k_retrieve,
-                **kwargs,
-            )
-
-        if num_passes > 1:
-            requests = [
-                Request(copy.deepcopy(r.query), copy.deepcopy(r.candidates))
-                for r in rerank_results
-            ]
-
-        for rr in rerank_results:
-            rr.candidates = rr.candidates[:top_k_rerank]
-
-        # generate trec_eval file & evaluate for named datasets only
-        if isinstance(dataset, str):
-            file_name = reranker.write_rerank_results(
-                retrieval_method.name,
-                rerank_results,
-                shuffle_candidates,
-                top_k_candidates=top_k_retrieve,
-                pass_ct=None if num_passes == 1 else pass_ct,
-                window_size=kwargs.get("window_size", None),
-                dataset_name=dataset,
-            )
-            if (
-                dataset in TOPICS
-                and dataset not in ["dl22", "dl22-passage", "news"]
-                and TOPICS[dataset] not in ["dl22", "dl22-passage", "news"]
-            ):
-                print("Evaluating:")
-                EvalFunction.eval(
-                    ["-c", "-m", "ndcg_cut.1", TOPICS[dataset], file_name]
-                )
-                EvalFunction.eval(
-                    ["-c", "-m", "ndcg_cut.5", TOPICS[dataset], file_name]
-                )
-                EvalFunction.eval(
-                    ["-c", "-m", "ndcg_cut.10", TOPICS[dataset], file_name]
-                )
-            else:
-                print(f"Skipping evaluation as {dataset} is not in TOPICS.")
-
-    print(f"Reranking with {num_passes} passes complete!")
-
-    if interactive:
-        return (rerank_results, reranker.get_agent())
-    else:
-        return rerank_results
-
-
-def retrieve(
-    top_k_retrieve: int = 50,
-    interactive: bool = False,
-    retrieval_mode: RetrievalMode = RetrievalMode.DATASET,
-    retrieval_method: RetrievalMethod = RetrievalMethod.BM25,
-    query: str = "",
-    qid: int = 1,
-    **kwargs,
-):
-    """Retrieve initial candidates
-
-    Keyword arguments:
-    dataset -- dataset to search if interactive
-    top_k_retrieve -- top k candidates to retrieve
-    retrieval_mode -- Mode of retrieval
-    retrieval_method -- Method of retrieval
-    query -- query to retrieve against
-    qid - qid of query
-
-    Return: requests -- List[Requests]
-    """
-
-    # Retrieve
-    if interactive and retrieval_mode != RetrievalMode.DATASET:
-        raise ValueError(
-            f"Unsupport retrieval mode for interactive retrieval. Currently only DATASET mode is supported."
-        )
-
-    requests: List[Request] = []
-    if retrieval_mode == RetrievalMode.DATASET:
-        host: str = kwargs.get("host", "http://localhost:8081")
-        dataset: Union[str, List[str], List[Dict[str, Any]]] = kwargs.get(
-            "dataset", None
-        )
-        if dataset == None:
-            raise ValueError("Must provide a dataset")
-
-        if interactive:
-            service_retriever = ServiceRetriever(
-                retrieval_method=retrieval_method, retrieval_mode=retrieval_mode
-            )
-
-            # Calls Anserini API
-            requests = [
-                service_retriever.retrieve(
-                    dataset=dataset,
-                    request=Request(query=Query(text=query, qid=qid)),
-                    k=top_k_retrieve,
-                    host=host,
-                )
-            ]
-        else:
-            requests = Retriever.from_dataset_with_prebuilt_index(
-                dataset_name=dataset,
-                retrieval_method=retrieval_method,
-                k=top_k_retrieve,
-            )
-    elif retrieval_mode == RetrievalMode.CUSTOM:
-        keys_and_defaults = [
-            ("index_path", None),
-            ("topics_path", None),
-            ("index_type", None),
-        ]
-        [index_path, topics_path, index_type] = extract_kwargs(
-            keys_and_defaults, **kwargs
-        )
-        requests = Retriever.from_custom_index(
-            index_path=index_path, topics_path=topics_path, index_type=index_type
-        )
-
-    return requests
+import copy
+from typing import Any, Dict, List, Union
+
+from rank_llm.data import Query, Request
+from rank_llm.evaluation.trec_eval import EvalFunction
+from rank_llm.rerank import IdentityReranker, RankLLM, Reranker
+from rank_llm.rerank.reranker import extract_kwargs
+from rank_llm.retrieve import (
+    TOPICS,
+    RetrievalMethod,
+    RetrievalMode,
+    Retriever,
+    ServiceRetriever,
+)
+
+
+def retrieve_and_rerank(
+    model_path: str,
+    dataset: Union[str, List[str], List[Dict[str, Any]]],
+    retrieval_mode: RetrievalMode = RetrievalMode.DATASET,
+    retrieval_method: RetrievalMethod = RetrievalMethod.BM25,
+    top_k_retrieve: int = 50,
+    top_k_rerank: int = 10,
+    shuffle_candidates: bool = False,
+    print_prompts_responses: bool = False,
+    query: str = "",
+    qid: int = 1,
+    num_passes: int = 1,
+    interactive: bool = False,
+    default_agent: RankLLM = None,
+    **kwargs: Any,
+):
+    """Retrieve candidates using Anserini API and rerank them
+
+    Returns:
+        - List of top_k_rerank candidates
+    """
+
+    # Get reranking agent
+    reranker = Reranker(
+        Reranker.create_agent(model_path.lower(), default_agent, interactive, **kwargs)
+    )
+
+    # Retrieve initial candidates
+    print(f"Retrieving top {top_k_retrieve} passages...")
+    requests = retrieve(
+        top_k_retrieve,
+        interactive,
+        retrieval_mode,
+        retrieval_method,
+        query,
+        qid,
+        dataset=dataset,
+        **kwargs,
+    )
+    print(f"Retrieval complete!")
+
+    # Reranking stage
+    print(f"Reranking and returning {top_k_rerank} passages with {model_path}...")
+    if reranker.get_agent() is None:
+        # No reranker. IdentityReranker leaves retrieve candidate results as is or randomizes the order.
+        shuffle_candidates = True if model_path == "rank_random" else False
+        rerank_results = IdentityReranker().rerank_batch(
+            requests,
+            rank_end=top_k_retrieve,
+            shuffle_candidates=(shuffle_candidates),
+        )
+    else:
+        # Reranker is of type RankLLM
+        for pass_ct in range(num_passes):
+            print(f"Pass {pass_ct + 1} of {num_passes}:")
+
+            rerank_results = reranker.rerank_batch(
+                requests,
+                rank_end=top_k_retrieve,
+                rank_start=0,
+                shuffle_candidates=shuffle_candidates,
+                logging=print_prompts_responses,
+                top_k_retrieve=top_k_retrieve,
+                **kwargs,
+            )
+
+        if num_passes > 1:
+            requests = [
+                Request(copy.deepcopy(r.query), copy.deepcopy(r.candidates))
+                for r in rerank_results
+            ]
+
+        for rr in rerank_results:
+            rr.candidates = rr.candidates[:top_k_rerank]
+
+        # generate trec_eval file & evaluate for named datasets only
+        if isinstance(dataset, str):
+            file_name = reranker.write_rerank_results(
+                retrieval_method.name,
+                rerank_results,
+                shuffle_candidates,
+                top_k_candidates=top_k_retrieve,
+                pass_ct=None if num_passes == 1 else pass_ct,
+                window_size=kwargs.get("window_size", None),
+                dataset_name=dataset,
+            )
+            if (
+                dataset in TOPICS
+                and dataset not in ["dl22", "dl22-passage", "news"]
+                and TOPICS[dataset] not in ["dl22", "dl22-passage", "news"]
+            ):
+                print("Evaluating:")
+                EvalFunction.eval(
+                    ["-c", "-m", "ndcg_cut.1", TOPICS[dataset], file_name]
+                )
+                EvalFunction.eval(
+                    ["-c", "-m", "ndcg_cut.5", TOPICS[dataset], file_name]
+                )
+                EvalFunction.eval(
+                    ["-c", "-m", "ndcg_cut.10", TOPICS[dataset], file_name]
+                )
+            else:
+                print(f"Skipping evaluation as {dataset} is not in TOPICS.")
+
+    print(f"Reranking with {num_passes} passes complete!")
+
+    if interactive:
+        return (rerank_results, reranker.get_agent())
+    else:
+        return rerank_results
+
+
+def retrieve(
+    top_k_retrieve: int = 50,
+    interactive: bool = False,
+    retrieval_mode: RetrievalMode = RetrievalMode.DATASET,
+    retrieval_method: RetrievalMethod = RetrievalMethod.BM25,
+    query: str = "",
+    qid: int = 1,
+    **kwargs,
+):
+    """Retrieve initial candidates
+
+    Keyword arguments:
+    dataset -- dataset to search if interactive
+    top_k_retrieve -- top k candidates to retrieve
+    retrieval_mode -- Mode of retrieval
+    retrieval_method -- Method of retrieval
+    query -- query to retrieve against
+    qid - qid of query
+
+    Return: requests -- List[Requests]
+    """
+
+    # Retrieve
+    if interactive and retrieval_mode != RetrievalMode.DATASET:
+        raise ValueError(
+            f"Unsupport retrieval mode for interactive retrieval. Currently only DATASET mode is supported."
+        )
+
+    requests: List[Request] = []
+    if retrieval_mode == RetrievalMode.DATASET:
+        host: str = kwargs.get("host", "http://localhost:8081")
+        dataset: Union[str, List[str], List[Dict[str, Any]]] = kwargs.get(
+            "dataset", None
+        )
+        if dataset == None:
+            raise ValueError("Must provide a dataset")
+
+        if interactive:
+            service_retriever = ServiceRetriever(
+                retrieval_method=retrieval_method, retrieval_mode=retrieval_mode
+            )
+
+            # Calls Anserini API
+            requests = [
+                service_retriever.retrieve(
+                    dataset=dataset,
+                    request=Request(query=Query(text=query, qid=qid)),
+                    k=top_k_retrieve,
+                    host=host,
+                )
+            ]
+        else:
+            requests = Retriever.from_dataset_with_prebuilt_index(
+                dataset_name=dataset,
+                retrieval_method=retrieval_method,
+                k=top_k_retrieve,
+            )
+    elif retrieval_mode == RetrievalMode.CUSTOM:
+        keys_and_defaults = [
+            ("index_path", None),
+            ("topics_path", None),
+            ("index_type", None),
+        ]
+        [index_path, topics_path, index_type] = extract_kwargs(
+            keys_and_defaults, **kwargs
+        )
+        requests = Retriever.from_custom_index(
+            index_path=index_path, topics_path=topics_path, index_type=index_type
+        )
+
+    return requests